--- conflicted
+++ resolved
@@ -21,13 +21,8 @@
 (INFO/BC[1] > {min_alt_bc} & REF != \"C\") | \
 (INFO/BC[2] > {min_alt_bc} & REF != \"G\") | \
 (INFO/BC[3] > {min_alt_bc} & REF != \"T\") | \
-<<<<<<< HEAD
-ALT!=\".\""
-
-=======
 (INFO/AC > 0 & FILTER=\"PASS\")"
         
->>>>>>> c495700f
         cmd = [
             "bcftools",
             "view",
